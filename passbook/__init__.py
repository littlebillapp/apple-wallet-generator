--- conflicted
+++ resolved
@@ -1,10 +1,8 @@
-<<<<<<< HEAD
+from models import *
+
 VERSION = ('0', '1', '0dev')
 
 def get_version(*args, **kwargs):
     return '.'.join(VERSION)
 
-__version__ = get_version()
-=======
-from models import *
->>>>>>> 7d50c63a
+__version__ = get_version()